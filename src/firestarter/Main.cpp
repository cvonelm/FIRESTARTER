--- conflicted
+++ resolved
@@ -320,7 +320,6 @@
       firestarter.environment().setLineCount(lineCount);
     }
 
-<<<<<<< HEAD
 #if defined(linux) || defined(__linux__)
     auto startDelta =
         std::chrono::milliseconds(options["start-delta"].as<unsigned>());
@@ -343,16 +342,12 @@
       if (count == 0) {
         firestarter::log::error() << "No metrics initialized";
         delete measurementWorker;
-        delete firestarter;
         return EXIT_FAILURE;
       }
     }
 #endif
 
-    firestarter->environment->printSelectedCodePathSummary();
-=======
     firestarter.environment().printSelectedCodePathSummary();
->>>>>>> 1d6e90c5
 
     firestarter::log::info() << firestarter.environment().topology();
 
@@ -375,7 +370,6 @@
     }
 #endif
 
-<<<<<<< HEAD
 #if defined(linux) || defined(__linux__)
     // if measurement is enabled, start it here
     if (nullptr != measurementWorker) {
@@ -383,10 +377,7 @@
     }
 #endif
 
-    firestarter->signalWork();
-=======
     firestarter.signalWork();
->>>>>>> 1d6e90c5
 
 #ifdef DEBUG_FEATURES
     if (dumpRegisters) {
@@ -411,7 +402,8 @@
     }
 #endif
 
-<<<<<<< HEAD
+    firestarter.printPerformanceReport();
+
 #if defined(linux) || defined(__linux__)
     // if measurment is enabled, stop it here
     if (nullptr != measurementWorker) {
@@ -429,13 +421,6 @@
     }
 #endif
 
-    firestarter->printPerformanceReport();
-
-    delete firestarter;
-=======
-    firestarter.printPerformanceReport();
->>>>>>> 1d6e90c5
-
   } catch (std::exception &e) {
     firestarter::log::error() << e.what() << "\n";
     return print_help(parser);
